//! Provide higher-level abstraction to draw things on backends.

use backend::Backend;
use direction::Orientation;
use enumset::EnumSet;
use std::cmp::min;
use theme::{BorderStyle, ColorStyle, Effect, PaletteColor, Style, Theme};
use unicode_segmentation::UnicodeSegmentation;
use unicode_width::UnicodeWidthStr;
use utils::lines::simple::{prefix, suffix};
use vec::Vec2;
use with::With;

/// Convenient interface to draw on a subset of the screen.
<<<<<<< HEAD
///
/// The area it can print on is defined by `offset` and `size`.
///
/// The part of the content it will print is defined by `content_offset`
/// and `size`.
pub struct Printer<'a> {
=======
pub struct Printer<'a, 'b> {
>>>>>>> d52299a6
    /// Offset into the window this printer should start drawing at.
    ///
    /// A print request at `x` will really print at `x + offset`.
    pub offset: Vec2,

    /// Size of the area we are allowed to draw on.
    ///
    /// Anything outside of this should be discarded.
    pub output_size: Vec2,

    /// Size allocated to the view.
    ///
    /// This should be the same value as the one given in the last call to
    /// `View::layout`.
    pub size: Vec2,

    /// Offset into the view for this printer.
    ///
    /// A print request `x`, will really print at `x - content_offset`.
    pub content_offset: Vec2,

    /// Whether the view to draw is currently focused or not.
    pub focused: bool,

    /// Currently used theme
    pub theme: &'a Theme,

    /// Backend used to actually draw things
    backend: &'b Backend,
}

<<<<<<< HEAD
impl<'a> Clone for Printer<'a> {
    fn clone(&self) -> Self {
        Printer {
            offset: self.offset,
            content_offset: self.content_offset,
            output_size: self.output_size,
            size: self.size,
            focused: self.focused,
            theme: self.theme,
            backend: self.backend,
        }
    }
}

impl<'a> Printer<'a> {
=======
impl<'a, 'b> Printer<'a, 'b> {
>>>>>>> d52299a6
    /// Creates a new printer on the given window.
    ///
    /// But nobody needs to know that.
    #[doc(hidden)]
    pub fn new<T: Into<Vec2>>(
<<<<<<< HEAD
        size: T, theme: &'a Theme, backend: &'a Backend,
=======
        size: T, theme: &'a Theme, backend: &'b Backend,
>>>>>>> d52299a6
    ) -> Self {
        let size = size.into();
        Printer {
            offset: Vec2::zero(),
            content_offset: Vec2::zero(),
            output_size: size,
            size,
            focused: true,
            theme,
            backend,
        }
    }

    /// Clear the screen.
    ///
    /// It will discard anything drawn before.
    ///
    /// Users rarely need to call this directly.
    pub fn clear(&self) {
        self.backend
            .clear(self.theme.palette[PaletteColor::Background]);
    }

    // TODO: use &mut self? We don't *need* it, but it may make sense.
    // We don't want people to start calling prints in parallel?
    /// Prints some text at the given position relative to the window.
    pub fn print<S: Into<Vec2>>(&self, start: S, text: &str) {
        // Where we are asked to start printing. Oh boy.
        let start = start.into();

        // We accept requests between `content_offset` and
        // `content_offset + output_size`.
        if !(start < (self.output_size + self.content_offset)) {
            return;
        }

        // If start < content_offset, part of the text will not be visible.
        // This is the part of the text that's hidden:
        // (It should always be smaller than the content offset)
        let hidden_part = self.content_offset.saturating_sub(start);
        if hidden_part.y > 0 {
            // Since we are printing a single line, there's nothing we can do.
            return;
        }

        let text_width = text.width();

        // If we're waaaay too far left, just give up.
        if hidden_part.x > text_width {
            return;
        }

        // We have to drop hidden_part.x width from the start of the string.
        // prefix() may be too short if there's a double-width character.
        // So instead, keep the suffix and drop the prefix.

        // TODO: use a different prefix method that is *at least* the width
        // (and not *at most*)
        let tail =
            suffix(text.graphemes(true), text_width - hidden_part.x, "");
        let skipped_len = text.len() - tail.length;
        let skipped_width = text_width - tail.width;
        assert_eq!(text[..skipped_len].width(), skipped_width);

        // This should be equal most of the time, except when there's a double
        // character preventing us from splitting perfectly.
        assert!(skipped_width >= hidden_part.x);

        // Drop part of the text, and move the cursor correspondingly.
        let text = &text[skipped_len..];
        let start = start + (skipped_width, 0);
        assert!(start.fits(self.content_offset));

        // What we did before should guarantee that this won't overflow.
        let start = start - self.content_offset;

        // Do we have enough room for the entire line?
        let room = self.output_size.x - start.x;

        // Drop the end of the text if it's too long
        // We want the number of CHARACTERS, not bytes.
        // (Actually we want the "width" of the string, see unicode-width)
        let prefix_len = prefix(text.graphemes(true), room, "").length;
        let text = &text[..prefix_len];
        assert!(text.width() <= room);

        let start = start + self.offset;
        self.backend.print_at(start, text);
    }

    /// Prints a vertical line using the given character.
    pub fn print_vline<T: Into<Vec2>>(
        &self, start: T, height: usize, c: &str,
    ) {
        let start = start.into();

        // Here again, we can abort if we're trying to print too far right or
        // too low.
        if !start.fits_in(self.output_size + self.content_offset) {
            return;
        }

        // hidden_part describes how far to the top left of the viewport we are.
        let hidden_part = self.content_offset.saturating_sub(start);
        if hidden_part.x > 0 || hidden_part.y >= height {
            // We're printing a single column, so we can't do much here.
            return;
        }

<<<<<<< HEAD
        // Skip `hidden_part`
        let start = start + hidden_part;
        assert!(start.fits(self.content_offset));

        let height = height - hidden_part.y;

        // What we did before ensures this won't overflow.
        let start = start - self.content_offset;

        // Don't go overboard
        let height = min(height, self.output_size.y - start.y);

        let start = start + self.offset;
        for y in 0..height {
            self.backend.print_at(start + (0, y), c);
        }
    }

    /// Prints a line using the given character.
    pub fn print_line<T: Into<Vec2>>(
        &self, orientation: Orientation, start: T, length: usize, c: &str,
    ) {
        match orientation {
            Orientation::Vertical => self.print_vline(start, length, c),
            Orientation::Horizontal => self.print_hline(start, length, c),
=======
        let p = p + self.offset;
        for y in 0..len {
            self.backend.print_at(p + (0, y), c);
>>>>>>> d52299a6
        }
    }

    /// Prints a horizontal line using the given character.
    pub fn print_hline<T: Into<Vec2>>(&self, start: T, width: usize, c: &str) {
        let start = start.into();

        // Nothing to be done if the start if too far to the bottom/right
        if !start.fits_in(self.output_size + self.content_offset) {
            return;
        }

        let hidden_part = self.content_offset.saturating_sub(start);
        if hidden_part.y > 0 || hidden_part.x >= width {
            // We're printing a single line, so we can't do much here.
            return;
        }

        // Skip `hidden_part`
        let start = start + hidden_part;
        assert!(start.fits(self.content_offset));

        let width = width - hidden_part.x;

        // Don't go too far
        let start = start - self.content_offset;

        // Don't write too much if we're close to the end
        let width = min(width, (self.output_size.x - start.x) / c.width());

        // Could we avoid allocating?
        let text: String = ::std::iter::repeat(c).take(width).collect();

        let start = start + self.offset;
        self.backend.print_at(start, &text);
    }

    /// Call the given closure with a colored printer,
    /// that will apply the given color on prints.
    ///
    /// # Examples
    ///
    /// ```rust
    /// # use cursive::Printer;
    /// # use cursive::theme;
    /// # use cursive::backend;
    /// # let b = backend::dummy::Backend::init();
    /// # let t = theme::load_default();
    /// # let printer = Printer::new((6,4), &t, &*b);
    /// printer.with_color(theme::ColorStyle::highlight(), |printer| {
    ///     printer.print((0,0), "This text is highlighted!");
    /// });
    /// ```
    pub fn with_color<F>(&self, c: ColorStyle, f: F)
    where
        F: FnOnce(&Printer),
    {
        let old = self.backend.set_color(c.resolve(&self.theme.palette));
        f(self);
        self.backend.set_color(old);
    }

    /// Call the given closure with a styled printer,
    /// that will apply the given style on prints.
    pub fn with_style<F, T>(&self, style: T, f: F)
    where
        F: FnOnce(&Printer),
        T: Into<Style>,
    {
        let style = style.into();

        let color = style.color;
        let effects = style.effects;

        if let Some(color) = color {
            self.with_color(color, |printer| {
                printer.with_effects(effects, f);
            });
        } else {
            self.with_effects(effects, f);
        }
    }

    /// Call the given closure with a modified printer
    /// that will apply the given effect on prints.
    pub fn with_effect<F>(&self, effect: Effect, f: F)
    where
        F: FnOnce(&Printer),
    {
        self.backend.set_effect(effect);
        f(self);
        self.backend.unset_effect(effect);
    }

    /// Call the given closure with a modified printer
    /// that will apply the given theme on prints.
    pub fn with_theme<F>(&self, theme: &Theme, f: F)
    where
        F: FnOnce(&Printer),
    {
        let new_printer = Printer {
            offset: self.offset,
            size: self.size,
            focused: self.focused,
            theme: theme,
            new: self.new.clone(),
            backend: self.backend,
        };
        f(&new_printer);
    }

    /// Call the given closure with a modified printer
    /// that will apply each given effect on prints.
    pub fn with_effects<F>(&self, effects: EnumSet<Effect>, f: F)
    where
        F: FnOnce(&Printer),
    {
        match effects.iter().next() {
            None => f(self),
            Some(effect) => {
                let mut effects = effects;
                effects.remove(effect);

                self.with_effect(effect, |s| s.with_effects(effects, f));
            }
        }
    }

    /// Prints a rectangular box.
    ///
    /// If `invert` is `true`, and the theme uses `Outset` borders, then the
    /// box will use an "inset" style instead.
    ///
    /// # Examples
    ///
    /// ```rust
    /// # use cursive::Printer;
    /// # use cursive::theme;
    /// # use cursive::backend;
    /// # let b = backend::dummy::Backend::init();
    /// # let t = theme::load_default();
    /// # let printer = Printer::new((6,4), &t, &*b);
    /// printer.print_box((0,0), (6,4), false);
    /// ```
    pub fn print_box<T: Into<Vec2>, S: Into<Vec2>>(
        &self, start: T, size: S, invert: bool,
    ) {
        let start = start.into();
        let size = size.into();

        if size.x < 2 || size.y < 2 {
            return;
        }
        let size = size - (1, 1);

        self.with_high_border(invert, |s| {
            s.print(start, "┌");
            s.print(start + size.keep_y(), "└");
            s.print_hline(start + (1, 0), size.x - 1, "─");
            s.print_vline(start + (0, 1), size.y - 1, "│");
        });

        self.with_low_border(invert, |s| {
            s.print(start + size.keep_x(), "┐");
            s.print(start + size, "┘");
            s.print_hline(start + (1, 0) + size.keep_y(), size.x - 1, "─");
            s.print_vline(start + (0, 1) + size.keep_x(), size.y - 1, "│");
        });
    }

    /// Runs the given function using a color depending on the theme.
    ///
    /// * If the theme's borders is `None`, return without calling `f`.
    /// * If the theme's borders is "outset" and `invert` is `false`,
    ///   use `ColorStyle::Tertiary`.
    /// * Otherwise, use `ColorStyle::Primary`.
    pub fn with_high_border<F>(&self, invert: bool, f: F)
    where
        F: FnOnce(&Printer),
    {
        let color = match self.theme.borders {
            BorderStyle::None => return,
            BorderStyle::Outset if !invert => ColorStyle::tertiary(),
            _ => ColorStyle::primary(),
        };

        self.with_color(color, f);
    }

    /// Runs the given function using a color depending on the theme.
    ///
    /// * If the theme's borders is `None`, return without calling `f`.
    /// * If the theme's borders is "outset" and `invert` is `true`,
    ///   use `ColorStyle::tertiary()`.
    /// * Otherwise, use `ColorStyle::primary()`.
    pub fn with_low_border<F>(&self, invert: bool, f: F)
    where
        F: FnOnce(&Printer),
    {
        let color = match self.theme.borders {
            BorderStyle::None => return,
            BorderStyle::Outset if invert => ColorStyle::tertiary(),
            _ => ColorStyle::primary(),
        };

        self.with_color(color, f);
    }

    /// Apply a selection style and call the given function.
    ///
    /// * If `selection` is `false`, simply uses `ColorStyle::primary()`.
    /// * If `selection` is `true`:
    ///     * If the printer currently has the focus,
    ///       uses `ColorStyle::highlight()`.
    ///     * Otherwise, uses `ColorStyle::highlight_inactive()`.
    pub fn with_selection<F: FnOnce(&Printer)>(&self, selection: bool, f: F) {
        self.with_color(
            if selection {
                if self.focused {
                    ColorStyle::highlight()
                } else {
                    ColorStyle::highlight_inactive()
                }
            } else {
                ColorStyle::primary()
            },
            f,
        );
    }

    /// Prints a horizontal delimiter with side border `├` and `┤`.
    pub fn print_hdelim<T>(&self, start: T, len: usize)
    where
        T: Into<Vec2>,
    {
        let start = start.into();
        self.print(start, "├");
        self.print_hline(start + (1, 0), len.saturating_sub(2), "─");
        self.print(start + (len.saturating_sub(1), 0), "┤");
    }

<<<<<<< HEAD
    /// Returns a sub-printer with the given offset.
    ///
    /// It will print in an area slightly to the bottom/right.
    pub fn offset<S>(&self, offset: S) -> Printer
    where
        S: Into<Vec2>,
    {
        let offset = offset.into();
        self.clone().with(|s| {
            // If we are drawing a part of the content,
            // let's reduce this first.
            let consumed = Vec2::min(s.content_offset, offset);

            let offset = offset - consumed;
            s.content_offset = s.content_offset - consumed;

            s.offset = s.offset + offset;

            s.output_size = s.output_size.saturating_sub(offset);
            s.size = s.size.saturating_sub(offset);
        })
=======
    /// Returns a printer on a subset of this one's area.
    pub fn sub_printer<S: Into<Vec2>, T: Into<Vec2>>(
        &self, offset: S, size: T, focused: bool,
    ) -> Printer<'a, 'b> {
        let size = size.into();
        let offset = offset.into().or_min(self.size);
        let available = if !offset.fits_in(self.size) {
            Vec2::zero()
        } else {
            Vec2::min(self.size - offset, size)
        };
        Printer {
            offset: self.offset + offset,
            // We can't be larger than what remains
            size: available,
            focused: self.focused && focused,
            theme: self.theme,
            backend: self.backend,
            new: Rc::clone(&self.new),
        }
>>>>>>> d52299a6
    }

    /// Returns a new sub-printer inheriting the given focus.
    ///
    /// If `self` is focused and `focused == true`, the child will be focused.
    ///
    /// Otherwise, he will be unfocused.
    pub fn focused(&self, focused: bool) -> Self {
        self.clone().with(|s| {
            s.focused &= focused;
        })
    }

    /// Returns a new sub-printer with a cropped area.
    ///
    /// The new printer size will be the minimum of `size` and its current size.
    ///
    /// Any size reduction happens at the bottom-right.
    pub fn cropped<S>(&self, size: S) -> Self
    where
        S: Into<Vec2>,
    {
        self.clone().with(|s| {
            let size = size.into();
            s.output_size = Vec2::min(s.output_size, size);
            s.size = Vec2::min(s.size, size);
        })
    }

    /// Returns a new sub-printer with a shrinked area.
    ///
    /// The printer size will be reduced by the given border from the bottom-right.
    pub fn shrinked<S>(&self, borders: S) -> Self
    where
        S: Into<Vec2>,
    {
        self.cropped(self.size.saturating_sub(borders))
    }

    /// Returns a new sub-printer with a content offset.
    pub fn content_offset<S>(&self, offset: S) -> Self
    where
        S: Into<Vec2>,
    {
        self.clone().with(|s| {
            s.content_offset = s.content_offset + offset;
        })
    }

    /// Returns a sub-printer with a different inner size.
    ///
    /// This will not change the actual output size, but will appear bigger to
    /// users of this printer.
    ///
    /// Useful to give to children who think they're big, but really aren't.
    pub fn inner_size<S>(&self, size: S) -> Self
    where
        S: Into<Vec2>,
    {
        self.clone().with(|s| {
            s.size = size.into();
        })
    }
}<|MERGE_RESOLUTION|>--- conflicted
+++ resolved
@@ -12,16 +12,12 @@
 use with::With;
 
 /// Convenient interface to draw on a subset of the screen.
-<<<<<<< HEAD
 ///
 /// The area it can print on is defined by `offset` and `size`.
 ///
 /// The part of the content it will print is defined by `content_offset`
 /// and `size`.
-pub struct Printer<'a> {
-=======
 pub struct Printer<'a, 'b> {
->>>>>>> d52299a6
     /// Offset into the window this printer should start drawing at.
     ///
     /// A print request at `x` will really print at `x + offset`.
@@ -53,8 +49,7 @@
     backend: &'b Backend,
 }
 
-<<<<<<< HEAD
-impl<'a> Clone for Printer<'a> {
+impl<'a, 'b> Clone for Printer<'a, 'b> {
     fn clone(&self) -> Self {
         Printer {
             offset: self.offset,
@@ -68,20 +63,13 @@
     }
 }
 
-impl<'a> Printer<'a> {
-=======
 impl<'a, 'b> Printer<'a, 'b> {
->>>>>>> d52299a6
     /// Creates a new printer on the given window.
     ///
     /// But nobody needs to know that.
     #[doc(hidden)]
     pub fn new<T: Into<Vec2>>(
-<<<<<<< HEAD
-        size: T, theme: &'a Theme, backend: &'a Backend,
-=======
         size: T, theme: &'a Theme, backend: &'b Backend,
->>>>>>> d52299a6
     ) -> Self {
         let size = size.into();
         Printer {
@@ -191,7 +179,6 @@
             return;
         }
 
-<<<<<<< HEAD
         // Skip `hidden_part`
         let start = start + hidden_part;
         assert!(start.fits(self.content_offset));
@@ -217,11 +204,6 @@
         match orientation {
             Orientation::Vertical => self.print_vline(start, length, c),
             Orientation::Horizontal => self.print_hline(start, length, c),
-=======
-        let p = p + self.offset;
-        for y in 0..len {
-            self.backend.print_at(p + (0, y), c);
->>>>>>> d52299a6
         }
     }
 
@@ -327,8 +309,9 @@
             size: self.size,
             focused: self.focused,
             theme: theme,
-            new: self.new.clone(),
             backend: self.backend,
+            output_size: self.output_size,
+            content_offset: self.content_offset,
         };
         f(&new_printer);
     }
@@ -463,7 +446,6 @@
         self.print(start + (len.saturating_sub(1), 0), "┤");
     }
 
-<<<<<<< HEAD
     /// Returns a sub-printer with the given offset.
     ///
     /// It will print in an area slightly to the bottom/right.
@@ -485,28 +467,6 @@
             s.output_size = s.output_size.saturating_sub(offset);
             s.size = s.size.saturating_sub(offset);
         })
-=======
-    /// Returns a printer on a subset of this one's area.
-    pub fn sub_printer<S: Into<Vec2>, T: Into<Vec2>>(
-        &self, offset: S, size: T, focused: bool,
-    ) -> Printer<'a, 'b> {
-        let size = size.into();
-        let offset = offset.into().or_min(self.size);
-        let available = if !offset.fits_in(self.size) {
-            Vec2::zero()
-        } else {
-            Vec2::min(self.size - offset, size)
-        };
-        Printer {
-            offset: self.offset + offset,
-            // We can't be larger than what remains
-            size: available,
-            focused: self.focused && focused,
-            theme: self.theme,
-            backend: self.backend,
-            new: Rc::clone(&self.new),
-        }
->>>>>>> d52299a6
     }
 
     /// Returns a new sub-printer inheriting the given focus.
