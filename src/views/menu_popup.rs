--- conflicted
+++ resolved
@@ -138,12 +138,8 @@
 
     fn make_subtree_cb(&self, tree: &Rc<MenuTree>) -> EventResult {
         let tree = Rc::clone(tree);
-<<<<<<< HEAD
-        let max_width = 4 + self.menu
-=======
         let max_width = 4 + self
             .menu
->>>>>>> d52299a6
             .children
             .iter()
             .map(Self::item_width)
@@ -254,12 +250,8 @@
 
     fn required_size(&mut self, req: Vec2) -> Vec2 {
         // We can't really shrink our items here, so it's not flexible.
-<<<<<<< HEAD
-        let w = 4 + self.menu
-=======
         let w = 4 + self
             .menu
->>>>>>> d52299a6
             .children
             .iter()
             .map(Self::item_width)
